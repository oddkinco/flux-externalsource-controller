--- conflicted
+++ resolved
@@ -39,13 +39,8 @@
 	"sigs.k8s.io/controller-runtime/pkg/controller/controllerutil"
 	logf "sigs.k8s.io/controller-runtime/pkg/log"
 
-<<<<<<< HEAD
-	fluxmeta "github.com/fluxcd/pkg/apis/meta"
-	sourcev1 "github.com/fluxcd/source-controller/api/v1"
-=======
 	sourcev1 "github.com/fluxcd/source-controller/api/v1"
 	fluxmeta "github.com/fluxcd/pkg/apis/meta"
->>>>>>> 7368776e
 	sourcev1alpha1 "github.com/oddkinco/flux-externalsource-controller/api/v1alpha1"
 	"github.com/oddkinco/flux-externalsource-controller/internal/artifact"
 	"github.com/oddkinco/flux-externalsource-controller/internal/config"
@@ -545,7 +540,6 @@
 		}
 
 		// Update status after creation (status subresources cannot be set during creation)
-<<<<<<< HEAD
 		// The object needs to be fully persisted before we can update its status
 		// Retry getting and updating the status a few times in case of timing issues or conflicts
 		maxRetries := 10
@@ -640,14 +634,6 @@
 		}
 
 		return fmt.Errorf("failed to update ExternalArtifact status after %d retries", maxRetries)
-=======
-		newArtifact.Status.Artifact = artifact
-		if err := r.Status().Update(ctx, newArtifact); err != nil {
-			return fmt.Errorf("failed to update ExternalArtifact status: %w", err)
-		}
-
-		return nil
->>>>>>> 7368776e
 	}
 
 	// Update existing ExternalArtifact if needed
