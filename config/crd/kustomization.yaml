--- conflicted
+++ resolved
@@ -3,12 +3,7 @@
 # It should be run by config/default
 resources:
 - bases/source.flux.oddkin.co_externalsources.yaml
-<<<<<<< HEAD
-- bases/source.toolkit.fluxcd.io_externalartifacts.yaml
-# ExternalArtifact CRD is now provided by FluxCD source-controller (official CRD)
-=======
 # ExternalArtifact CRD is now provided by FluxCD source-controller
->>>>>>> 7368776e
 # +kubebuilder:scaffold:crdkustomizeresource
 
 patches:
